--- conflicted
+++ resolved
@@ -166,17 +166,16 @@
       "The only C++ standard library supported on Apple platforms is libc++",
       ())
 
-<<<<<<< HEAD
 ERROR(error_wasm_doesnt_support_global_base, none,
       "The --global-base argument is not supported when targeting WebAssembly",
-=======
+      ())
+
 ERROR(error_hermetic_seal_cannot_have_library_evolution, none,
       "Cannot use -experimental-hermetic-seal-at-link with -enable-library-evolution",
       ())
 
 ERROR(error_hermetic_seal_requires_lto, none,
       "-experimental-hermetic-seal-at-link requires -lto=llvm-full or -lto=llvm-thin",
->>>>>>> 300bd989
       ())
 
 WARNING(warn_drv_darwin_sdk_invalid_settings, none,
