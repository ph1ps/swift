--- conflicted
+++ resolved
@@ -4831,17 +4831,10 @@
   // and check that the module alias appeared in source files instead of
   // its corresponding real name
   auto parsedModuleID = importPath.get().front().Item;
-<<<<<<< HEAD
   if (Context.getRealModuleName(parsedModuleID, ASTContext::ModuleAliasLookupOption::realNameFromAlias).empty()) {
     // If reached here, it means the parsed module name is a real module name
     // which appeared in the source file; only a module alias should be allowed
     auto aliasName = Context.getRealModuleName(parsedModuleID, ASTContext::ModuleAliasLookupOption::aliasFromRealName);
-=======
-  if (Context.getRealModuleName(parsedModuleID, /*alwaysReturnRealName=*/false).empty()) {
-    // If reached here, it means the parsed module name is a real module name
-    // which appeared in the source file; only a module alias should be allowed
-    auto aliasName = Context.getRealModuleName(parsedModuleID, /*alwaysReturnRealName=*/false, /*lookupAliasFromReal=*/true);
->>>>>>> 77040ef2
     diagnose(importPath.front().Loc, diag::expected_module_alias,
                      parsedModuleID, aliasName)
       .fixItReplace(importPath.front().Loc, aliasName.str());
