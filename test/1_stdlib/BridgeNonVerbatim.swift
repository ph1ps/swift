//===--- BridgeNonVerbatim.swift - Array bridging implementation test -----===//
//
// This source file is part of the Swift.org open source project
//
// Copyright (c) 2014 - 2015 Apple Inc. and the Swift project authors
// Licensed under Apache License v2.0 with Runtime Library Exception
//
// See http://swift.org/LICENSE.txt for license information
// See http://swift.org/CONTRIBUTORS.txt for the list of Swift project authors
//
//===----------------------------------------------------------------------===//
//
//  When a ContiguousArray<T> is bridged to Objective-C, and T isn't
//  "bridged verbatim," Cocoa operations like objectAtIndex may have
//  to conjure up an object to return, and this object is expected to
//  outlive the array.  
//
//===----------------------------------------------------------------------===//
// RUN: %target-run-stdlib-swift %s | FileCheck %s
// REQUIRES: executable_test
//
// XFAIL: interpret
// REQUIRES: objc_interop

import Swift
import SwiftShims
import ObjectiveC

//===--- class Tracked ----------------------------------------------------===//
// Instead of testing with Int elements, we use this wrapper class
// that can help us track allocations and find issues with object
// lifetime inside Array implementations.
var trackedCount = 0
var nextTrackedSerialNumber = 0

final class Tracked : ForwardIndex, CustomStringConvertible {
  required init(_ value: Int) {
    trackedCount += 1
    nextTrackedSerialNumber += 1
    serialNumber = nextTrackedSerialNumber
    self.value = value
  }
  
  deinit {
    assert(serialNumber > 0, "double destruction!")
    trackedCount -= 1
    serialNumber = -serialNumber
  }

  var description: String {
    assert(serialNumber > 0, "dead Tracked!")
    return value.description
  }

  func successor() -> Self {
    return self.dynamicType.init(self.value.successor())
  }

  var value: Int
  var serialNumber: Int
}

func == (x: Tracked, y: Tracked) -> Bool {
  return x.value == y.value
}

struct X : _ObjectiveCBridgeable {
  static func _isBridgedToObjectiveC() -> Bool {
    return true
  }
  
  init(_ value: Int) {
    self.value = value
  }

  static func _getObjectiveCType() -> Any.Type {
    return Tracked.self
  }

  func _bridgeToObjectiveC() -> Tracked {
    return Tracked(value)
  }

  static func _forceBridgeFromObjectiveC(
    x: Tracked,
    inout result: X?
  ) {
    result = X(x.value)
  }

  static func _conditionallyBridgeFromObjectiveC(
    x: Tracked,
    inout result: X?
  ) -> Bool {
    result = X(x.value)
    return true
  }

  var value: Int
}

// CHECK: testing...
print("testing...")

func testScope() {
  let a = [X(1), X(2), X(3)]
  let nsx = a._buffer._asCocoaArray()

  // construction of these tracked objects is lazy
  // CHECK-NEXT: trackedCount = 0 .
  print("trackedCount = \(trackedCount) .")

  // We can get a single element out
  // CHECK-NEXT: nsx[0]: 1 .
<<<<<<< HEAD
  var one = nsx.objectAt(0) as! Tracked
=======
  let one = nsx.objectAtIndex(0) as! Tracked
>>>>>>> 1994b831
  print("nsx[0]: \(one.value) .")

  // We can get the element again, but it may not have the same identity
  // CHECK-NEXT: object identity matches?
<<<<<<< HEAD
  var anotherOne = nsx.objectAt(0) as! Tracked
=======
  let anotherOne = nsx.objectAtIndex(0) as! Tracked
>>>>>>> 1994b831
  print("object identity matches? \(one === anotherOne)")

  // Because the elements come back at +0, we really don't want to
  // treat them as objects, or we'll get double deletion
  var objects: [Int] = [0, 0]

  objects.withUnsafeMutableBufferPointer {
    // FIXME: Can't elide signature and use $0 here <rdar://problem/17770732> 
    (inout buf: UnsafeMutableBufferPointer<Int>)->() in
    nsx.getObjects(
      UnsafeMutablePointer<AnyObject>(buf.baseAddress),
      range: _SwiftNSRange(location: 1, length: 2))
  }

  // CHECK-NEXT: getObjects yields them at +0: true
  var x = objects[0]
  print("getObjects yields them at +0: "
    + "\(_isUnique_native(&x))")
}

autoreleasepool() {
  testScope()
}

// CHECK-NEXT: leaks = 0 .
print("leaks = \(trackedCount) .")
<|MERGE_RESOLUTION|>--- conflicted
+++ resolved
@@ -112,20 +112,12 @@
 
   // We can get a single element out
   // CHECK-NEXT: nsx[0]: 1 .
-<<<<<<< HEAD
-  var one = nsx.objectAt(0) as! Tracked
-=======
-  let one = nsx.objectAtIndex(0) as! Tracked
->>>>>>> 1994b831
+  let one = nsx.objectAt(0) as! Tracked
   print("nsx[0]: \(one.value) .")
 
   // We can get the element again, but it may not have the same identity
   // CHECK-NEXT: object identity matches?
-<<<<<<< HEAD
-  var anotherOne = nsx.objectAt(0) as! Tracked
-=======
-  let anotherOne = nsx.objectAtIndex(0) as! Tracked
->>>>>>> 1994b831
+  let anotherOne = nsx.objectAt(0) as! Tracked
   print("object identity matches? \(one === anotherOne)")
 
   // Because the elements come back at +0, we really don't want to
