--- conflicted
+++ resolved
@@ -8,7 +8,6 @@
 // CHECK: (pattern_named 'b'
 // CHECK-NEXT: (type_attributed attrs=@differentiable(linear)
 
-<<<<<<< HEAD
 let c: @differentiable (Float, @noDerivative Float) -> Float // okay
 // CHECK: (pattern_named 'c'
 // CHECK-NEXT: (type_attributed attrs=@differentiable
@@ -21,15 +20,14 @@
 // CHECK-NEXT:          (component id='Float' bind=none)))
 // CHECK-NEXT:    (type_ident
 // CHECK-NEXT:      (component id='Float' bind=none)))))
-=======
-let c: @differentiable (Float) throws -> Float // okay
-// CHECK: (pattern_named 'c'
+
+let d: @differentiable (Float) throws -> Float // okay
+// CHECK: (pattern_named 'd'
 // CHECK-NEXT: (type_attributed attrs=@differentiable{{[^(]}}
 
-let d: @differentiable(linear) (Float) throws -> Float // okay
-// CHECK: (pattern_named 'd'
+let e: @differentiable(linear) (Float) throws -> Float // okay
+// CHECK: (pattern_named 'e'
 // CHECK-NEXT: (type_attributed attrs=@differentiable(linear)
->>>>>>> e1663c93
 
 // Generic type test.
 struct A<T> {
